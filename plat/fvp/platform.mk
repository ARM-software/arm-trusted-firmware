--- conflicted
+++ resolved
@@ -82,14 +82,13 @@
 				plat/fvp/aarch64/plat_common.c			\
 				plat/fvp/drivers/pwrc/fvp_pwrc.c
 
-<<<<<<< HEAD
 ifeq (${RESET_TO_BL31}, 1)
 	BL31_SOURCES		+=	drivers/arm/tzc400/tzc400.c		\
 					plat/fvp/plat_security.c
 endif
-=======
+
+
 # Flag used by the FVP port to determine the version of ARM GIC architecture
 # to use for interrupt management in EL3.
 FVP_GIC_ARCH		:=	2
-$(eval $(call add_define,FVP_GIC_ARCH))
->>>>>>> 956e09a2
+$(eval $(call add_define,FVP_GIC_ARCH))